<<<<<<< HEAD
import sys
=======
"""
In the course of the project, an error occurred when applying the separator detection, where TextLines where generated
that had no parent TextRegion which led to duplicate TextLines in the baseline clustering and text region generation
part. This error should be fixed here together with removing too small TextRegions.
"""

>>>>>>> 9006d8ef
import logging
from tqdm import tqdm
from argparse import ArgumentParser

from python_util.basic.flags import str2bool
from python_util.parser.xml.page.page import Page
from article_separation.gnn.input.feature_generation import discard_text_regions_and_lines as discard_regions

logger = logging.getLogger()
logger.setLevel("DEBUG")

handler = logging.StreamHandler(sys.stdout)
handler.setLevel(logging.DEBUG)
formatter = logging.Formatter('%(asctime)s - %(name)s - %(levelname)s - %(message)s')
handler.setFormatter(formatter)
logger.addHandler(handler)


def run(page_path_list, overwrite=True):
    """
    Run the error correction on all PAGE-XML files given in `page_path_list`. If overwrite is True, replace the original
    PAGE-XML file.
    :param page_path_list: List of PAGE-XML paths.
    :param overwrite: Replace the original PAGE-XML file if True, otherwise create a new file with an additional ".xml"
    appended.
    :return:
    """
    for page_path in tqdm(page_path_list):
        page = Page(page_path)

        text_regions = page.get_text_regions()

        for text_region in text_regions:
            # text_region_nd = page.get_child_by_id(page.page_doc, text_region.id)
            text_lines = []
            for text_line in text_region.text_lines:
                text_line_nodes = page.get_child_by_id(page.page_doc, text_line.id)
                # duplicate found
                if len(text_line_nodes) > 1:
                    if len(text_line_nodes) >= 3:
                        raise Exception(f"Expected at most two text lines with the same id, but found "
                                        f"{len(text_line_nodes)}.")
                    # check which one is the duplicate (has no text region ancestor)
                    line1 = text_line_nodes[0]
                    line1_has_region = bool(page.get_ancestor_by_name(line1, "TextRegion"))
                    line2 = text_line_nodes[1]
                    line2_has_region = bool(page.get_ancestor_by_name(line2, "TextRegion"))
                    if line1_has_region and not line2_has_region:
                        line = line1
                        duplicate = line2
                    elif line2_has_region and not line1_has_region:
                        line = line2
                        duplicate = line1
                        # set article id only if the duplicate was line1, otherwise the article id was already correct
                        article_id = page.parse_custom_attr(duplicate.get("custom"))["structure"]["id"]
                        text_line.set_article_id(article_id)
                    else:
                        raise Exception(f"Can't correctly determine duplicate text line.")
                    # remove duplicate
                    page.remove_page_xml_node(duplicate)
                # aggregate (partly updated) text lines
                text_lines.append(text_line)
            # overwrite text lines in text region
            page.set_text_lines(text_region, text_lines, overwrite=True)

        # overwrite text regions (do this after the text lines, so we also catch duplicates of text regions that get
        # discarded)
        text_regions, _ = discard_regions(text_regions)
        page.set_text_regions(text_regions, overwrite=True)

        if overwrite:
            page.write_page_xml(page_path)
        else:
            page.write_page_xml(page_path + ".xml")


if __name__ == '__main__':
    parser = ArgumentParser()

    parser.add_argument('--page_path_list', default='', type=str, metavar="STR",
                        help="path to the lst file containing the file paths of the PageXmls")
    parser.add_argument('--overwrite', nargs='?', const=True, default=False, type=str2bool,
                        help="If true, overwrites page xml files modified by the preprocessor (default: False).")

    flags = parser.parse_args()
    page_path_list = flags.page_path_list
    overwrite = flags.overwrite

    with open(page_path_list) as f:
        page_path_list = f.readlines()
    page_path_list = [pp.rstrip() for pp in page_path_list]
    run(page_path_list, overwrite)<|MERGE_RESOLUTION|>--- conflicted
+++ resolved
@@ -1,13 +1,9 @@
-<<<<<<< HEAD
-import sys
-=======
 """
 In the course of the project, an error occurred when applying the separator detection, where TextLines where generated
 that had no parent TextRegion which led to duplicate TextLines in the baseline clustering and text region generation
 part. This error should be fixed here together with removing too small TextRegions.
 """
 
->>>>>>> 9006d8ef
 import logging
 from tqdm import tqdm
 from argparse import ArgumentParser
